__author__ = "Johan Hake (hake.dev@gmail.com)"
<<<<<<< HEAD
__date__ = "2012-05-07 -- 2013-10-10"
=======
__date__ = "2012-05-07 -- 2013-10-28"
>>>>>>> 2209876a
__copyright__ = "Copyright (C) 2012 " + __author__
__license__  = "GNU LGPL Version 3.0 or later"

import unittest
from gotran import *

class Creation(unittest.TestCase):

    def setUp(self):
        # Store ode
        ode = ODE("winslow")
        ode.clear()
        
        # States

        ode.add_states("Membrane",
                       V=ScalarParam(-35, ge=-200, le=50))
        ode.add_states("Na current I_Na",
                       m=2.4676e-4, h=0.99869, j=0.99887)
        ode.add_states("Rapid-activating delayed rectifier K current I_Kr",
                       xKr=0.6935)
        ode.add_states("Slow-activating delayed rectifier K current I_Ks",
                       xKs=1.4589e-4)
        ode.add_states("Transient outward K current I_to",
                       xto1=3.742e-5, yto1=1)
        ode.add_states("Intracellular K",
                       K_i=159.48)
        ode.add_states("Intracellular Ca",
                       Ca_i=8.464e-5, Ca_NSR=0.2620, Ca_ss=1.315e-4, Ca_JSR=0.2616, \
                       LTRPNCa=5.5443e-3, HTRPNCa=136.64e-3)
        ode.add_states("RyR Channel",
                       C1_RyR=0.4929, O1_RyR=6.027e-4, O2_RyR=2.882e-9, C2_RyR=0.5065)

        ode.add_states("L-type Ca Channel", 
                       yCa=0.7959)
        
        lcc = ode.add_markov_model("lcc", "L-type Ca Channel", algebraic_sum=1.0,
                                   C0=0.99802,
                                   C1=4.6456e-6,
                                   C2=1.9544e-6,
                                   C3=0,
                                   C4=0,
                                   Open=0,
                                   CCa0=1.9734e-3,
                                   CCa1=0,
                                   CCa2=0,
                                   CCa3=0,
                                   CCa4=0)

        ode.add_parameters("Cell geometry",
                           ist=0,
                           C_sc  = 1.00,
                           A_cap = 1.534e-4,
                           V_myo = 25.84e-6,
                           V_JSR = 0.16e-6,
                           V_NSR = 2.1e-6,
                           V_ss  = 1.2e-9,
                           )
        
        ode.add_parameters("Ionic concentrations",
                           K_o  = 4.0,
                           Na_o = 138.0,
                           Ca_o = 2.0,
                           Na_i = 10.0,
                           )
        
        ode.add_parameters("Na current I_Na",
                           G_NaMax = 12.8,
                           )          
        
        ode.add_parameters("Rapid-activating delayed rectifier K current I_Kr",
                           G_KrMax = 0.0034,
                           )
        
        ode.add_parameters("Slow-activating delayed rectifier K current I_Ks",
                           G_KsMax = 0.00271,
                           )
        
        ode.add_parameters("Transient outward K current I_to",
                           G_toMax = 0.23815,
                           )
        
        ode.add_parameters("Time-Independent K current I_ti",
                           G_tiMax = 2.8,
                           K_mK1   = 13.0,
                           )
        
        ode.add_parameters("Plateau current I_Kp",
                           G_KpMax = 0.002216,
                           )
        
        ode.add_parameters("NCX Current I_NaCa",
                           k_NaCa  = 0.30,
                           K_mNa   = 87.5,
                           K_mCa   = 1.38,
                           k_sat   = 0.2,
                           eta     = 0.35,
                           )
        
        ode.add_parameters("Na-K pump current I_NaK",
                           I_NaKMax= 0.693,
                           K_mNai  = 10.0,
                           K_mKo   = 1.5,
                           )
        
        ode.add_parameters("Sarcolemmal Ca pump current I_pCa",
                           I_pCaMax= 0.05,
                           K_mpCa  = 0.00005,
                           )
        
        ode.add_parameters("Ca background current I_bCa",
                           G_bCaMax= 0.0003842,
                           )
        
        ode.add_parameters("Na background current I_bNa",
                           G_bNaMax= 0.0031,
                           )
        
        ode.add_parameters("Intracellular Ca", 
                           tau_tr  = 0.5747,
                           tau_xfer= 26.7,
                           LTRPNtot   = 70e-3,
                           HTRPNtot   = 140e-3,
                           khtrpn_plus = 20.0,
                           khtrpn_minus= 66.0e-6,
                           kltrpn_plus = 40.0,
                           kltrpn_minus= 0.040,
                           CMDNtot    = 50e-3,
                           CSQNtot    = 15.0,
                           EGTAtot    = 10.0,
                           KmCMDN     = 2.38e-3,
                           KmCSQN     = 0.8,
                           KmEGTA     = 0.15e-3,
                           )
        
        ode.add_parameters("L-type Ca Channel",
                           fL     = 0.3,
                           gL     = 2.0,
                           bL     = 2.0,
                           aL     = 2.0,
                           omega  = 0.01,
                           PCa = 3.125e-4,
                           PK  = 5.79e-7,
                           ICahalf= -0.265,
                           )
        
        ode.add_parameters("RyR Channel",
                           kaplus = 0.01215,
                           kaminus= 0.576,
                           kbplus = 0.00405,
                           kbminus= 1.930,
                           kcplus = 0.100,
                           kcminus= 0.0008,
                           v_1     = 1.8,
                           ncoop   = 4.0,
                           mcoop   = 3.0,
                           )
        ode.add_parameters("SERCA2a Pump",
                           K_fb    = 0.168e-3,
                           K_rb    = 3.29,
                           K_SR    = 1.0,
                           N_fb    = 1.2,
                           N_rb    = 1.0,
                           v_maxf  = 0.813e-4,
                           v_maxr  = 0.318e-3,
                           )
        
        ode.set_component("Membrane")
        ode.add_comment("Constants")
        ode.F       = 96.500
        ode.T       = 310.
        ode.R       = 8.314
        ode.RTonF   = ode.R*ode.T/ode.F
        ode.FonRT   = ode.F/(ode.R*ode.T)
        ode.VFonRT = ode.V*ode.FonRT
        ode.expVFonRT = exp(ode.VFonRT)
        
        ode.set_component("Ionic concentrations")
        ode.E_Na = ode.RTonF*log(ode.Na_o/ode.Na_i)
        ode.E_k  = ode.RTonF*log(ode.K_o/ode.K_i)
        ode.E_Ca  = ode.RTonF/2*log(ode.Ca_o/ode.Ca_i)

        ode.set_component("Na current I_Na")
        ode.I_Na = ode.G_NaMax*ode.m**3*ode.h*ode.j*(ode.V-ode.E_Na)

        ode.a_h = Conditional(Ge(ode.V, -40), 0.0, 0.135*exp((80+ode.V)/(-6.8)))
        ode.b_h = Conditional(Ge(ode.V, -40), 1./(0.13*(1+exp((ode.V+10.66)/(-11.1)))), \
                              3.56*exp(0.079*ode.V)+3.1e5*exp(0.35*ode.V))
        
        ode.a_j = Conditional(Ge(ode.V, -40), 0.0, (-1.2714e5*exp(0.2444*ode.V)-\
                                                3.474e-5*exp(-0.04391*ode.V))\
                              *(ode.V+37.78)/(1+exp(0.311*(ode.V+79.23))))
        ode.b_j = Conditional(Ge(ode.V, -40), \
                              0.3*exp(-2.535e-7*ode.V)/(1+exp(-0.1*(ode.V+32))),
                              0.1212*exp(-0.01052*ode.V)/(1+exp(-0.1378*(ode.V+40.14))))

        ode.a_m = 0.32*(ode.V+47.13)/(1-exp(-0.1*(ode.V+47.13)))
        ode.b_m = 0.08*exp(-ode.V/11)
        
        ode.set_component("Rapid-activating delayed rectifier K current I_Kr")
        
        ode.k12 = exp(-5.495+0.1691*ode.V)
        ode.k21 = exp(-7.677-0.0128*ode.V)
        ode.xKr_inf = ode.k12/(ode.k12+ode.k21)
        ode.tau_xKr = 1.0/(ode.k12+ode.k21) + 27.0
        ode.dxKr = (ode.xKr_inf-ode.xKr)/ode.tau_xKr
        
        ode.R_V  = 1./(1+1.4945*exp(0.0446*ode.V))
        ode.f_k  = sqrt(ode.K_o/4)
        
        ode.I_Kr = ode.G_KrMax*ode.f_k*ode.R_V*ode.xKr*(ode.V-ode.E_k)
        
        ode.set_component("Slow-activating delayed rectifier K current I_Ks")
        ode.xKs_inf = 1.0/(1.0+exp(-(ode.V-24.70)/13.60))
        ode.tau_xKs = 1.0/( 7.19e-5*(ode.V-10.0)/(1.0-exp(-0.1480*(ode.V-10.0))) \
                            + 1.31e-4*(ode.V-10.0)/(exp(0.06870*(ode.V-10.0))-1.0))
        ode.dxKs = (ode.xKs_inf-ode.xKs)/ode.tau_xKs
        
        ode.E_Ks = ode.RTonF*log((ode.K_o+0.01833*ode.Na_o)/(ode.K_i+0.01833*ode.Na_i))
        
        ode.I_Ks = ode.G_KsMax*(ode.xKs**2)*(ode.V-ode.E_Ks)
        
        ode.set_component("Transient outward K current I_to")
        ode.alpha_xto1 = 0.04516*exp(0.03577*ode.V)
        ode.beta_xto1  = 0.0989*exp(-0.06237*ode.V)
        ode.a1 = 1.0+0.051335*exp(-(ode.V+33.5)/5.0)
        ode.alpha_yto1 = 0.005415*exp(-(ode.V+33.5)/5.0)/ode.a1
        ode.a1 = 1.0+0.051335*exp((ode.V+33.5)/5.0)
        ode.beta_yto1 = 0.005415*exp((ode.V+33.5)/5.0)/ode.a1
        
        ode.dxto1 = ode.alpha_xto1*(1.e0-ode.xto1)-ode.beta_xto1*ode.xto1
        ode.dyto1 = ode.alpha_yto1*(1.e0-ode.yto1)-ode.beta_yto1*ode.yto1
        
        ode.I_to = ode.G_toMax*ode.xto1*ode.yto1*(ode.V-ode.E_k)
                
        ode.set_component("Time-Independent K current I_ti")
        ode.K_tiUnlim = 1./(2+exp(1.5*(ode.V-ode.E_k)*ode.FonRT))
        
        ode.I_ti = ode.G_tiMax*ode.K_tiUnlim*(ode.K_o/(ode.K_o+ode.K_mK1))*(ode.V-ode.E_k)
        
        ode.set_component("Plateau current I_Kp")
        ode.K_p  = 1./(1+exp((7.488-ode.V)/5.98))
        ode.I_Kp = ode.G_KpMax*ode.K_p*(ode.V-ode.E_k)
        
        ode.set_component("NCX Current I_NaCa")
        ode.I_NaCa = ode.k_NaCa*(5000/(ode.K_mNa**3+ode.Na_o**3))*(1./(ode.K_mCa+ode.Ca_o))*\
                 (1./(1+ode.k_sat*exp((ode.eta-1)*ode.VFonRT)))*\
                 (exp(ode.eta*ode.VFonRT)*ode.Na_i**3*ode.Ca_o-\
                  exp((ode.eta-1)*ode.VFonRT)*ode.Na_o**3*ode.Ca_i)
        
        
        ode.set_component("Na-K pump current I_NaK")
        ode.sigma = 1./7*(exp(ode.Na_o/67.3)-1)
        ode.f_NaK = 1./(1+0.1245*exp(-0.1*ode.VFonRT)+0.0365*ode.sigma*exp(-ode.VFonRT))
        
        ode.I_NaK = ode.I_NaKMax*ode.f_NaK*1./(1+(ode.K_mNai/ode.Na_i)**1.5)*\
                    ode.K_o/(ode.K_o+ode.K_mKo)
        
        
        ode.set_component("Sarcolemmal Ca pump current I_pCa")
        ode.I_pCa = ode.I_pCaMax*ode.Ca_i/(ode.K_mpCa+ode.Ca_i)
        
        ode.set_component("Ca background current I_bCa")
        ode.I_bCa = ode.G_bCaMax*(ode.V-ode.E_Ca)
        
        
        ode.set_component("Na background current I_bNa")
        ode.I_bNa = ode.G_bNaMax*(ode.V-ode.E_Na)
        
        ode.set_component("L-type Ca Channel")
        
        ode.alpha      = 0.4*exp((ode.V+2.0)/10.0)
        ode.beta       = 0.05*exp(-(ode.V+2.0)/13.0)
        ode.gamma = 0.10375*ode.Ca_ss

        # Help list of LCC closed state variables
        normal_mode_states = [ode.C0, ode.C1, ode.C2, ode.C3, ode.C4]
        Ca_mode_states = [ode.CCa0, ode.CCa1, ode.CCa2, ode.CCa3, ode.CCa4]
        
        for ind, (s0, s1) in enumerate(zip(normal_mode_states[:-1], \
                                           normal_mode_states[1:])):
            lcc[s0, s1] = (4-ind)*ode.alpha
            lcc[s1, s0] = (1+ind)*ode.beta
        
        for ind, (s0, s1) in enumerate(zip(Ca_mode_states[:-1], \
                                           Ca_mode_states[1:])):
            lcc[s0, s1] = (4-ind)*ode.alpha*ode.aL
            lcc[s1, s0] = (1+ind)*ode.beta/ode.bL
        
        for ind, (normal, Ca_mode) in enumerate(zip(normal_mode_states, \
                                                    Ca_mode_states)):
        
            lcc[normal, Ca_mode] = ode.gamma*ode.aL**ind
            lcc[Ca_mode, normal] = ode.omega/ode.bL**ind
            
        lcc[ode.C4, ode.Open] = ode.fL
        lcc[ode.Open, ode.C4] = ode.gL
        
        ode.yCa_inf = 0.80/(1.0+exp((ode.V + 12.5)/5.0)) + 0.2
        ode.tau_yCa = 20.0 + 600.0 / (1.0 + exp((ode.V+20.0)/9.50))
        ode.dyCa = (ode.yCa_inf-ode.yCa)/ode.tau_yCa
        
        ode.VFsqonRT=(1000.0*ode.F)*ode.VFonRT
        
        ode.a1 =  1.0e-3*exp(2.0*ode.VFonRT)-ode.Ca_o*0.341 
        ode.a2 =  exp(2.0*ode.VFonRT)-1.0
        ode.ICamax = ode.PCa*4.0*ode.VFsqonRT*(ode.a1/ode.a2)
        ode.I_Ca = ode.ICamax*ode.yCa*ode.Open
        
        ode.PKprime = ode.PK/(1.0+(Conditional(Gt(ode.ICamax, 0.0), 0.0, ode.ICamax)/ode.ICahalf ))
        ode.a1 = ode.K_i*ode.expVFonRT-ode.K_o
        ode.a2 = ode.expVFonRT-1.0
        ode.I_CaK = ode.PKprime*ode.Open*ode.yCa*ode.VFsqonRT*(ode.a1/ode.a2)
        
        ode.set_component("RyR Channel")
        ode.a1 = (ode.Ca_ss*1000.0)**ode.mcoop
        ode.a2 = (ode.Ca_ss*1000.0)**ode.ncoop
        ode.dC1_RyR = -ode.kaplus*ode.a2*ode.C1_RyR + ode.kaminus*ode.O1_RyR
        ode.dO2_RyR =  ode.kbplus*ode.a1*ode.O1_RyR - ode.kbminus*ode.O2_RyR
        ode.dC2_RyR =  ode.kcplus*ode.O1_RyR - ode.kcminus*ode.C2_RyR 
        ode.dO1_RyR = -(ode.dC1_RyR + ode.dO2_RyR + ode.dC2_RyR)
        
        ode.J_rel = ode.v_1*(ode.O1_RyR+ode.O2_RyR)*(ode.Ca_JSR-ode.Ca_ss)
        
        ode.set_component("SERCA2a Pump")
        ode.f_b = (ode.Ca_i/ode.K_fb)**ode.N_fb
        ode.r_b = (ode.Ca_NSR/ode.K_rb)**ode.N_rb
        
        ode.J_up = ode.K_SR*(ode.v_maxf*ode.f_b-ode.v_maxr*ode.r_b)/(1+ode.f_b+ode.r_b)
        
        ode.set_component("Intracellular Ca")
        ode.J_tr = (ode.Ca_NSR-ode.Ca_JSR)/ode.tau_tr
        ode.J_xfer = (ode.Ca_ss-ode.Ca_i)/ode.tau_xfer
        
        
        ode.a1 = ode.kltrpn_minus * ode.LTRPNCa
        ode.dLTRPNCa = ode.kltrpn_plus*ode.Ca_i*(1.0 - ode.LTRPNCa) - ode.a1
        
        ode.a1 = ode.khtrpn_minus * ode.HTRPNCa
        ode.dHTRPNCa = ode.khtrpn_plus*ode.Ca_i*(1.0 - ode.HTRPNCa) - ode.a1
        	
        ode.J_trpn = ode.LTRPNtot*ode.dLTRPNCa+ode.HTRPNtot*ode.dHTRPNCa
         
        ode.a1 = ode.CMDNtot*ode.KmCMDN/((ode.Ca_ss+ode.KmCMDN)**2.0)
        #a2 = 0
        ode.beta_ss = 1.e0/(1.0+ode.a1)#+a2) 
        		
        ode.a1 = ode.CSQNtot*ode.KmCSQN/((ode.Ca_JSR+ode.KmCSQN)**2.0)
        ode.beta_JSR = 1.0/(1.0+ode.a1)
        
        ode.a1 = ode.CMDNtot*ode.KmCMDN/((ode.Ca_i+ode.KmCMDN)**2.e0)
        #a2 = 0
        ode.beta_i = 1.0/(1.0+ode.a1)#+a2)
        
        ode.dV_dt = -(ode.I_Na+ode.I_Ca+ode.I_CaK+ode.I_Kr+ode.I_Ks+ode.I_to+ode.I_ti+ode.I_Kp+ode.I_NaCa+ode.I_NaK+ode.I_pCa+ode.I_bCa+ode.I_bNa+ode.ist)
        ode.dm_dt = Conditional(Ge(ode.V, -90), ode.a_m*(1-ode.m)-ode.b_m*ode.m, 0.0)
        ode.dh_dt = ode.a_h*(1-ode.h)-ode.b_h*ode.h
        ode.dj_dt = ode.a_j*(1-ode.j)-ode.b_j*ode.j
        ode.dxKr_dt = ode.dxKr
        ode.dxKs_dt = ode.dxKs
        ode.dxto1_dt = ode.dxto1
        ode.dyto1_dt = ode.dyto1
        ode.dK_i_dt = -(ode.I_Kr+ode.I_Ks+ode.I_to+ode.I_ti+ode.I_Kp+ode.I_CaK-2*ode.I_NaK)*ode.A_cap*ode.C_sc/(ode.V_myo*1000*ode.F)
        ode.dCa_i_dt = ode.beta_i*(ode.J_xfer-ode.J_up-ode.J_trpn-(ode.I_bCa-2*ode.I_NaCa+ode.I_pCa)*ode.A_cap*ode.C_sc/(2*ode.V_myo*1000*ode.F))
        ode.dCa_NSR_dt = ode.J_up*ode.V_myo/ode.V_NSR-ode.J_tr*ode.V_JSR/ode.V_NSR
        ode.dCa_ss_dt = ode.beta_ss*(ode.J_rel*ode.V_JSR/ode.V_ss-ode.J_xfer*ode.V_myo/ode.V_ss-ode.I_Ca*ode.A_cap*ode.C_sc/(2*ode.V_ss*1000*ode.F))
        ode.dCa_JSR_dt = ode.beta_JSR*(ode.J_tr-ode.J_rel)
        ode.dC1_RyR_dt = ode.dC1_RyR
        ode.dO1_RyR_dt = ode.dO1_RyR
        ode.dO2_RyR_dt = ode.dO2_RyR
        ode.dC2_RyR_dt = ode.dC2_RyR
        ode.dyCa_dt = ode.dyCa
        ode.dLTRPNCa_dt = ode.dLTRPNCa
        ode.dHTRPNCa_dt = ode.dHTRPNCa

        assert(ode.is_complete)
        self.ode = ode

    def xtest_load_and_equality(self):
        """
        Test ODE loading from file and its equality with python created ones
        """

        ode = load_ode("winslow")
        self.assertTrue(ode == self.ode)
        self.assertNotEqual(id(ode), id(self.ode))

    def xtest_functionality(self):
        ode = self.ode
        expr = ode.expand_intermediate(ode.dO2_RyR)
        self.assertEqual(expr, -ode.O2_RyR*ode.kbminus + \
                         (1000.0*ode.Ca_ss)**ode.mcoop*ode.O1_RyR*ode.kbplus)
        self.assertRaises(GotranException, ode.expand_intermediate, ode.O2_RyR)
        
    def xtest_completness(self):
        """
        Test copletness of an ODE
        """
        self.assertTrue(self.ode.is_complete)
        
    def xtest_members(self):
        """
        Test that ODE has the correct members
        """
        ode = self.ode
        states = ["V", "m", "h", "j", "xKr", "xKs", "xto1", "yto1", "K_i", "Ca_i", \
                  "Ca_NSR", "Ca_ss", "Ca_JSR", "C1_RyR", "O1_RyR", "O2_RyR", \
                  "C2_RyR", "C1", "C2", "C3", "C4", "Open", "CCa0", "CCa1", \
                  "CCa2", "CCa3", "CCa4", "yCa", "LTRPNCa", "HTRPNCa"]

        parameters = ["ist", "C_sc", "A_cap", "V_myo", "V_JSR", "V_NSR", "V_ss", \
                      "K_o", "Na_o", "Ca_o", "Na_i", "G_KrMax", "G_KsMax", "G_toMax", \
                      "G_tiMax", "G_KpMax", "G_NaMax", "k_NaCa", "K_mNa", "K_mCa", \
                      "K_mK1", "k_sat", "eta", "I_NaKMax", "K_mNai", "K_mKo", \
                      "I_pCaMax", "K_mpCa", "G_bCaMax", "G_bNaMax", "v_1", "K_fb", \
                      "K_rb", "K_SR", "N_fb", "N_rb", "v_maxf", "v_maxr", "tau_tr", \
                      "tau_xfer", "kaplus", "kaminus", "kbplus", "kbminus", "kcplus", \
                      "kcminus", "ncoop", "mcoop", "fL", "gL", "bL", "aL", "omega", \
                      "PCa", "PK", "ICahalf", "LTRPNtot", "HTRPNtot", "khtrpn_plus", \
                      "khtrpn_minus", "kltrpn_plus", "kltrpn_minus", "CMDNtot", \
                      "CSQNtot", "EGTAtot", "KmCMDN", "KmCSQN", "KmEGTA"]

        components = ["winslow", "Membrane", "Na current I_Na", \
                      "Rapid-activating delayed rectifier K current I_Kr", \
                      "Slow-activating delayed rectifier K current I_Ks", \
                      "Transient outward K current I_to", "Intracellular K", \
                      "Intracellular Ca", "RyR Channel", "L-type Ca Channel", \
                      "Cell geometry", "Ionic concentrations", \
                      "Time-Independent K current I_ti", "Plateau current I_Kp", \
                      "NCX Current I_NaCa", "Na-K pump current I_NaK", \
                      "Sarcolemmal Ca pump current I_pCa", \
                      "Ca background current I_bCa", "Na background current I_bNa", \
                      "SERCA2a Pump"]
        
        self.assertTrue(all(ode.has_state(state) for state in states))
        self.assertTrue(all(state.name in states for state in ode.states))
        
        self.assertTrue(all(ode.has_parameter(param) for param in \
                            parameters))
        self.assertTrue(all(param.name in parameters for param in \
                            ode.parameters))

        self.assertTrue(all(ode.has_component(comp) for comp in components))
        self.assertTrue(all(comp in components for comp in ode.components))

    def xtest_components(self):
        
        ode = self.ode
        components = {"winslow":
                      dict(states=[], parameters=[], variables=["time", "dt"],
                           intermediates=[], derivatives=[],
                           external_object_dep=[], external_component_dep=[]),
                      
                      "Membrane":
                      dict(states=["V"],
                           parameters=[],
                           variables=[],
                           intermediates=["F", "T", "R", "RTonF", "FonRT", 
                                          "VFonRT", "expVFonRT"],
                           derivatives=["dV_dt"],
                           external_object_dep=["I_Ca", "I_NaCa", "I_Ks", "I_to",
                                                "I_CaK", "I_NaK", "I_Kp", "I_ti",
                                                "I_bNa", "ist", "I_pCa", "I_Kr",
                                                "I_Na", "I_bCa"],
                           external_component_dep=['Time-Independent K current I_ti',
                            'Cell geometry', 'L-type Ca Channel', 'Plateau current I_Kp',
                            'Sarcolemmal Ca pump current I_pCa', 'Na-K pump current I_NaK',
                            'Transient outward K current I_to', 'Na current I_Na',
                            'Rapid-activating delayed rectifier K current I_Kr',
                            'NCX Current I_NaCa', 'Ca background current I_bCa',
                            'Na background current I_bNa',
                            'Slow-activating delayed rectifier K current I_Ks']), 

                      "Na current I_Na":
                      dict(states=["m", "h", "j"],
                           parameters=["G_NaMax"],
                           variables=[],
                           intermediates=['I_Na', 'a_h', 'b_h', 'a_j', 'b_j', 'a_m',
                                          'b_m'],
                           derivatives=['dm_dt', 'dh_dt', 'dj_dt'],
                           external_object_dep=["E_Na", "V"],
                           external_component_dep=['Ionic concentrations', 'Membrane']), 

                      "Rapid-activating delayed rectifier K current I_Kr":
                      dict(states=['xKr'],
                           parameters=['G_KrMax'],
                           variables=[],
                           intermediates=['k12', 'k21', 'xKr_inf', 'tau_xKr', 'dxKr',
                                          'R_V', 'f_k', 'I_Kr'],
                           derivatives=['dxKr_dt'],
                           external_object_dep=['E_k', 'V', 'K_o'],
                           external_component_dep=['Ionic concentrations', 'Membrane']),
                      
                      "Slow-activating delayed rectifier K current I_Ks":
                      dict(states=['xKs'],
                           parameters=['G_KsMax'],
                           variables=[],
                           intermediates=['xKs_inf', 'tau_xKs', 'dxKs', 'E_Ks', 'I_Ks'],
                           derivatives=['dxKs_dt'],
                           external_object_dep=['RTonF', 'K_i', 'Na_i', 'Na_o', 'V', 'K_o'],
                           external_component_dep=['Ionic concentrations',
                                                   'Intracellular K', 'Membrane']),  

                      "Transient outward K current I_to":
                      dict(states=['xto1', 'yto1'],
                           parameters=['G_toMax'],
                           variables=[],
                           intermediates=['alpha_xto1', 'beta_xto1', 'a1', 'alpha_yto1',
                                          'a1', 'beta_yto1', 'dxto1', 'dyto1', 'I_to'],
                           derivatives=['dxto1_dt', 'dyto1_dt'],
                           external_object_dep=['V', 'E_k'],
                           external_component_dep=['Ionic concentrations', 'Membrane']), 

                      "Intracellular K":
                      dict(states=['K_i'],
                           parameters=[],
                           variables=[],
                           intermediates=[],
                           derivatives=['dK_i_dt'],
                           external_object_dep=['F', 'I_Ks', 'C_sc', 'I_Kp', 'I_to',
                                                'V_myo', 'I_NaK', 'A_cap', 'I_CaK',
                                                'I_Kr', 'I_ti'],
                           external_component_dep=['Time-Independent K current I_ti',
                            'Cell geometry', 'L-type Ca Channel', 'Plateau current I_Kp',
                            'Na-K pump current I_NaK', 'Transient outward K current I_to',
                            'Rapid-activating delayed rectifier K current I_Kr',
                            'Slow-activating delayed rectifier K current I_Ks',
                            'Membrane']),  

                      "Intracellular Ca":
                      dict(states=['Ca_JSR', 'Ca_NSR', 'Ca_i', 'Ca_ss', 'HTRPNCa', 
                                   'LTRPNCa'],
                           parameters=['CMDNtot', 'CSQNtot', 'EGTAtot', 'HTRPNtot',
                                       'KmCMDN', 'KmCSQN', 'KmEGTA', 'LTRPNtot',
                                       'khtrpn_minus', 'khtrpn_plus', 'kltrpn_minus',
                                       'kltrpn_plus', 'tau_tr', 'tau_xfer'],
                           variables=[],
                           intermediates=['J_tr', 'J_xfer', 'a1', 'dLTRPNCa', 'a1',
                                          'dHTRPNCa', 'J_trpn', 'a1', 'beta_ss', 'a1',
                                          'beta_JSR', 'a1', 'beta_i'],
                           derivatives=['dCa_i_dt', 'dCa_NSR_dt', 'dCa_ss_dt',
                                        'dCa_JSR_dt', 'dLTRPNCa_dt', 'dHTRPNCa_dt'],
                           external_object_dep=['F', 'J_up', 'I_bCa', 'I_Ca', 'V_JSR',
                                                'V_myo', 'V_ss', 'A_cap', 'C_sc',
                                                'V_NSR', 'I_pCa', 'J_rel', 'I_NaCa'],
                           external_component_dep=['Membrane', 'Cell geometry',
                            'L-type Ca Channel', 'Sarcolemmal Ca pump current I_pCa',
                            'SERCA2a Pump', 'RyR Channel', 'Ca background current I_bCa',
                            'NCX Current I_NaCa']), 

                      "RyR Channel":
                      dict(states=['C1_RyR', 'C2_RyR', 'O1_RyR', 'O2_RyR'],
                           parameters=['kaminus', 'kaplus', 'kbminus', 'kbplus',
                                       'kcminus', 'kcplus', 'mcoop', 'ncoop', 'v_1'],
                           variables=[],
                           intermediates=['a1', 'a2', 'dC1_RyR', 'dO2_RyR', 'dC2_RyR',
                                          'dO1_RyR', 'J_rel'],
                           derivatives=['dC1_RyR_dt', 'dO1_RyR_dt', 'dO2_RyR_dt',
                                        'dC2_RyR_dt'],
                           external_object_dep=['Ca_ss', 'Ca_JSR'],
                           external_component_dep=['Intracellular Ca']),

                      "L-type Ca Channel":
                      dict(states=['C1', 'C2', 'C3', 'C4', 'CCa0', 'CCa1',
                                   'CCa2', 'CCa3', 'CCa4', 'Open', 'yCa'],
                           parameters=['ICahalf', 'PCa', 'PK', 'aL', 'bL', 'fL',
                                       'gL', 'omega'],
                           variables=[],
                           intermediates=['C0', 'alpha', 'beta', 'alpha_prime', 'beta_prime',
                            'gamma', 'C0_to_C1', 'C1_to_C2', 'C2_to_C3', 'C3_to_C4',
                            'CCa0_to_CCa1', 'CCa1_to_CCa2', 'CCa2_to_CCa3',
                            'CCa3_to_CCa4', 'C1_to_C0', 'C2_to_C1', 'C3_to_C2',
                            'C4_to_C3', 'CCa1_to_CCa0', 'CCa2_to_CCa1', 'CCa3_to_CCa2',
                            'CCa4_to_CCa3', 'gamma', 'C0_to_CCa0', 'C1_to_CCa1',
                            'C2_to_CCa2', 'C3_to_CCa3', 'C4_to_CCa4', 'CCa0_to_C0',
                            'CCa1_to_C1', 'CCa2_to_C2', 'CCa3_to_C3', 'CCa4_to_C4',
                            'a1', 'a2', 'dC0', 'a1', 'a2', 'dC1', 'a1', 'a2', 'dC2',
                            'a1', 'a2', 'dC3', 'a1', 'a2', 'dC4', 'dOpen', 'a1', 'a2',
                            'dCCa0', 'a1', 'a2', 'dCCa1', 'a1', 'a2', 'dCCa2', 'a1',
                            'a2', 'dCCa3', 'a1', 'a2', 'dCCa4', 'yCa_inf', 'tau_yCa',
                            'dyCa', 'VFsqonRT', 'a1', 'a2', 'ICamax', 'I_Ca',
                            'PKprime', 'a1', 'a2', 'I_CaK'],
                           derivatives=['dC0_dt', 'dC1_dt', 'dC2_dt', 'dC3_dt',
                                        'dC4_dt', 'dOpen_dt', 'dCCa0_dt', 'dCCa1_dt',
                                        'dCCa2_dt', 'dCCa3_dt', 'dCCa4_dt', 'dyCa_dt'],
                           external_object_dep=['F', 'VFonRT', 'expVFonRT', 'Ca_o',
                                                'Ca_ss', 'K_i', 'K_o', 'V'],
                           external_component_dep=['Ionic concentrations',
                            'Intracellular K', 'Intracellular Ca', 'Membrane']),  

                      "Cell geometry":
                      dict(states=[],
                           parameters=['A_cap', 'C_sc', 'V_JSR', 'V_NSR', 'V_myo',
                                       'V_ss', 'ist'],
                           variables=[],
                           intermediates=[],
                           derivatives=[],
                           external_object_dep=[],
                           external_component_dep=[]), 

                      "Ionic concentrations":
                      dict(states=[],
                           parameters=['Ca_o', 'K_o', 'Na_i', 'Na_o'],
                           variables=[],
                           intermediates=['E_Na', 'E_k', 'E_Ca'],
                           derivatives=[],
                           external_object_dep=['RTonF', 'K_i', 'Ca_i'],
                           external_component_dep=['Membrane', 'Intracellular K',
                                                   'Intracellular Ca']),  

                      "Time-Independent K current I_ti":
                      dict(states=[],
                           parameters=['G_tiMax', 'K_mK1'],
                           variables=[],
                           intermediates=['K_tiUnlim', 'I_ti'],
                           derivatives=[],
                           external_object_dep=['K_o', 'V', 'E_k', 'FonRT'],
                           external_component_dep=['Ionic concentrations', 'Membrane']), 

                      "Plateau current I_Kp":
                      dict(states=[],
                           parameters=['G_KpMax'],
                           variables=[],
                           intermediates=['K_p', 'I_Kp'],
                           derivatives=[],
                           external_object_dep=['V', 'E_k'],
                           external_component_dep=['Ionic concentrations', 'Membrane']),  

                      "NCX Current I_NaCa":
                      dict(states=[],
                           parameters=['K_mCa', 'K_mNa', 'eta', 'k_NaCa', 'k_sat'],
                           variables=[],
                           intermediates=['I_NaCa'],
                           derivatives=[],
                           external_object_dep=['Na_i', 'VFonRT', 'Ca_i',
                                                'Na_o', 'Ca_o', 'V'],
                           external_component_dep=['Ionic concentrations',
                            'Intracellular Ca', 'Membrane']),

                      "Na-K pump current I_NaK":
                      dict(states=[],
                           parameters=['I_NaKMax', 'K_mKo', 'K_mNai'],
                           variables=[],
                           intermediates=['sigma', 'f_NaK', 'I_NaK'],
                           derivatives=[],
                           external_object_dep=['Na_o', 'Na_i', 'VFonRT', 'K_o'],
                           external_component_dep=['Ionic concentrations', 'Membrane']),  

                      "Sarcolemmal Ca pump current I_pCa":
                      dict(states=[],
                           parameters=['I_pCaMax', 'K_mpCa'],
                           variables=[],
                           intermediates=['I_pCa'],
                           derivatives=[],
                           external_object_dep=["Ca_i"],
                           external_component_dep=['Intracellular Ca']),  

                      "Ca background current I_bCa":
                      dict(states=[],
                           parameters=['G_bCaMax'],
                           variables=[],
                           intermediates=['I_bCa'],
                           derivatives=[],
                           external_object_dep=['E_Ca', 'V'],
                           external_component_dep=['Ionic concentrations', 'Membrane']), 

                      "Na background current I_bNa":
                      dict(states=[],
                           parameters=['G_bNaMax'],
                           variables=[],
                           intermediates=['I_bNa'],
                           derivatives=[],
                           external_object_dep=['E_Na', 'V'],
                           external_component_dep=['Ionic concentrations', 'Membrane']),  

                      "SERCA2a Pump":
                      dict(states=[],
                           parameters=['K_SR', 'K_fb', 'K_rb', 'N_fb', 'N_rb',
                                       'v_maxf', 'v_maxr'],
                           variables=[],
                           intermediates=['f_b', 'r_b', 'J_up'],
                           derivatives=[],
                           external_object_dep=['Ca_i', 'Ca_NSR'],
                           external_component_dep=['Intracellular Ca']), 
                      }

        for comp_name, dep in components.items():
            for what in ["states", "parameters", "variables",
                         "intermediates", "derivatives",
                         "external_object_dep", "external_component_dep"]:
                for obj in getattr(ode.components[comp_name], what):
                    if isinstance(obj, ODEObject):
                        self.assertTrue(obj.name in dep[what], \
                                        msg="{0}!={1}".format(obj.name,dep[what]))
                    elif isinstance(obj, str):
                        self.assertTrue(obj in dep[what])
                    else:
                        print "NO!"
        

    def test_extraction_and_subode(self):
        ode = self.ode

        # Extract all K related stuff
        odek = ode.extract_components(\
            "K_comp", "Rapid-activating delayed rectifier K current I_Kr", \
            "Slow-activating delayed rectifier K current I_Ks", \
            "Transient outward K current I_to", "Intracellular K",\
            "Time-Independent K current I_ti", "Plateau current I_Kp")

        # Extract all Na related stuff
        odeca = ode.extract_components(\
            "Ca_comp", "Intracellular Ca", "RyR Channel", "L-type Ca Channel", \
            "Sarcolemmal Ca pump current I_pCa", \
            "Ca background current I_bCa", "SERCA2a Pump")

        # Extract all Ca related stuff
        odena = ode.extract_components(\
            "Na_comp", "Na current I_Na", "NCX Current I_NaCa", "Na-K pump current I_NaK", \
            "Na background current I_bNa")
        
        ode_dup = ode.extract_components("winslow_dup", "Membrane", "Cell geometry", \
                                         "Ionic concentrations")
        
        ode_dup.save("tmp.ode")

        ode_dup.add_subode(odek, prefix="")
        ode_dup.add_subode(odeca, prefix="")
        ode_dup.add_subode(odena, prefix="")

        self.assertTrue(ode_dup.is_complete)
        self.assertTrue(ode==ode_dup)

        ode_subode = load_ode("winslow_subode")
        self.assertTrue(ode==ode_subode)
        
    def xtest_python_code_gen(self):
        """
        Test generation of code
        """

        import numpy as np
        from gotran.codegeneration.codegenerator import \
             CodeGenerator, ODERepresentation
        from gotran.codegeneration.compilemodule import compile_module
        
        keep, use_cse, numerals, use_names = (1,0,0,1)

        self.ode.add_monitored("I_Na")
        self.ode.add_monitored("I_NaCa")

        gen = CodeGenerator(ODERepresentation(self.ode,
                                              keep_intermediates=keep, \
                                              use_cse=use_cse,
                                              parameter_numerals=numerals,\
                                              use_names=use_names))

        exec(gen.module_code())
        
        parameters = default_parameters()
        states = init_values()
        c_dy_eval = states.copy()
        dy_correct = rhs(states, 0.0, parameters)
        jac_correct = jacobian(states, 0.0, parameters)
        c_jacobian = np.asarray(jac_correct).copy()
        monitor_correct = monitor(states, 0.0, parameters)
        c_monitor = np.asarray(monitor_correct).copy()

        for keep, use_cse, numerals, use_names in \
                [(1,0,0,1), (1,0,0,0), \
                 (1,0,1,1), (1,0,1,0), \
                 (0,0,0,1), (0,0,0,0), \
                 (0,0,1,1), (0,0,1,0), \
                 (0,1,0,1), (0,1,0,0), \
                 (0,1,1,1), (0,1,1,0)]:
        
            oderepr = ODERepresentation(self.ode,
                                        keep_intermediates=keep, \
                                        use_cse=use_cse,
                                        parameter_numerals=numerals,\
                                        use_names=use_names)
        
            for rhs_args in ['tsp', 'stp', 'spt']:

                python_gen = compile_module(oderepr, language="Python", \
                                            rhs_args=rhs_args)
                c_gen = compile_module(oderepr, language="C", rhs_args=rhs_args)

                if numerals:
                    if rhs_args in ['stp', 'spt']:
                        python_dy_eval = python_gen.rhs(states, 0.0)
                        c_gen.rhs(states, 0.0, c_dy_eval)
                        python_jacobian = python_gen.jacobian(states, 0.0)
                        c_gen.jacobian(states, 0.0, c_jacobian)
                        python_monitor = python_gen.monitor(states, 0.0)
                        c_gen.monitor(states, 0.0, c_monitor)
                    else:
                        python_dy_eval = python_gen.rhs(0.0, states)
                        c_gen.rhs(0.0, states, c_dy_eval)
                        python_jacobian = python_gen.jacobian(0.0, states)
                        c_gen.jacobian(0.0, states, c_jacobian)
                        python_monitor = python_gen.monitor(0.0, states)
                        c_gen.monitor(0.0, states, c_monitor)
                        
                else:
                    
                    args = []

                    for rhs_arg in rhs_args:
                        if rhs_arg == "t":
                            args.append(0.0)
                        elif rhs_arg == "s":
                            args.append(states)
                        else:
                            args.append(parameters)

                    python_dy_eval = python_gen.rhs(*args)
                    c_dy_eval = c_gen.rhs(*args)
                    python_jacobian = python_gen.jacobian(*args)
                    c_gen.jacobian(*(args + [c_jacobian]))
                    python_monitor = python_gen.monitor(*args)
                    c_monitor = c_gen.monitor(*args)
            
                self.assertTrue(np.sum(np.abs((c_dy_eval - dy_correct))) < 1e-12)
                self.assertTrue(np.sum(np.abs((python_dy_eval - dy_correct))) < 1e-12)
            
                self.assertTrue(np.sum(np.abs((c_jacobian - jac_correct))) < 1e-12)
                self.assertTrue(np.sum(np.abs((python_jacobian - jac_correct))) < 1e-12)
                
                self.assertTrue(np.sum(np.abs((c_monitor - monitor_correct))) < 1e-12)
                self.assertTrue(np.sum(np.abs((python_monitor - monitor_correct))) < 1e-12)
            
    def xtest_matlab_python_code(self):
        from gotran.codegeneration.codegenerator import \
             MatlabCodeGenerator, ODERepresentation
        
        keep, use_cse, numerals, use_names = (1,0,0,1)

        gen = MatlabCodeGenerator(ODERepresentation(self.ode,
                                                    keep_intermediates=keep, \
                                                    use_cse=use_cse,
                                                    parameter_numerals=numerals,\
                                                    use_names=use_names))

        open("winslowInit.m", "w").write(gen.default_value_code())
        open("winslow.m", "w").write(gen.dy_code())
        
if __name__ == "__main__":
    unittest.main()<|MERGE_RESOLUTION|>--- conflicted
+++ resolved
@@ -1,9 +1,5 @@
 __author__ = "Johan Hake (hake.dev@gmail.com)"
-<<<<<<< HEAD
-__date__ = "2012-05-07 -- 2013-10-10"
-=======
-__date__ = "2012-05-07 -- 2013-10-28"
->>>>>>> 2209876a
+__date__ = "2012-05-07 -- 2013-10-29"
 __copyright__ = "Copyright (C) 2012 " + __author__
 __license__  = "GNU LGPL Version 3.0 or later"
 
@@ -382,7 +378,7 @@
         assert(ode.is_complete)
         self.ode = ode
 
-    def xtest_load_and_equality(self):
+    def test_load_and_equality(self):
         """
         Test ODE loading from file and its equality with python created ones
         """
@@ -391,20 +387,20 @@
         self.assertTrue(ode == self.ode)
         self.assertNotEqual(id(ode), id(self.ode))
 
-    def xtest_functionality(self):
+    def test_functionality(self):
         ode = self.ode
         expr = ode.expand_intermediate(ode.dO2_RyR)
         self.assertEqual(expr, -ode.O2_RyR*ode.kbminus + \
                          (1000.0*ode.Ca_ss)**ode.mcoop*ode.O1_RyR*ode.kbplus)
         self.assertRaises(GotranException, ode.expand_intermediate, ode.O2_RyR)
         
-    def xtest_completness(self):
+    def test_completness(self):
         """
         Test copletness of an ODE
         """
         self.assertTrue(self.ode.is_complete)
         
-    def xtest_members(self):
+    def test_members(self):
         """
         Test that ODE has the correct members
         """
@@ -449,7 +445,7 @@
         self.assertTrue(all(ode.has_component(comp) for comp in components))
         self.assertTrue(all(comp in components for comp in ode.components))
 
-    def xtest_components(self):
+    def test_components(self):
         
         ode = self.ode
         components = {"winslow":
@@ -740,7 +736,7 @@
         ode_subode = load_ode("winslow_subode")
         self.assertTrue(ode==ode_subode)
         
-    def xtest_python_code_gen(self):
+    def test_python_code_gen(self):
         """
         Test generation of code
         """
@@ -836,7 +832,7 @@
                 self.assertTrue(np.sum(np.abs((c_monitor - monitor_correct))) < 1e-12)
                 self.assertTrue(np.sum(np.abs((python_monitor - monitor_correct))) < 1e-12)
             
-    def xtest_matlab_python_code(self):
+    def test_matlab_python_code(self):
         from gotran.codegeneration.codegenerator import \
              MatlabCodeGenerator, ODERepresentation
         
